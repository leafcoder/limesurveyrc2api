--- conflicted
+++ resolved
@@ -79,7 +79,6 @@
             assert response_type is list
         return response
 
-<<<<<<< HEAD
     def delete_survey(self, survey_id):
         """ Delete a survey.
         
@@ -91,7 +90,23 @@
         params = OrderedDict([
             ("sSessionKey", self.api.session_key),
             ("iSurveyID", survey_id)
-=======
+        ])
+        response = self.api.query(method=method, params=params)
+        response_type = type(response)
+
+        if response_type is dict and "status" in response:
+            status = response["status"]
+            error_messages = [
+                "No permission",
+                "Invalid session key"
+            ]
+            for message in error_messages:
+                if status == message:
+                    raise LimeSurveyError(method, status)
+        else:
+            assert response_type is list
+        return response
+
     def export_responses(self, survey_id, document_type, language_code=None,
                          completion_status='all', heading_type='code',
                          response_type='short', from_response_id=None,
@@ -131,7 +146,6 @@
             ("iFromResponseID", from_response_id),
             ("iToResponseID", to_response_id),
             ("aFields", fields)
->>>>>>> 325b199c
         ])
         response = self.api.query(method=method, params=params)
         response_type = type(response)
@@ -139,12 +153,9 @@
         if response_type is dict and "status" in response:
             status = response["status"]
             error_messages = [
-<<<<<<< HEAD
-=======
                 "Language code not found for this survey.",
                 "No Data, could not get max id.",
                 "No Data, survey table does not exist",
->>>>>>> 325b199c
                 "No permission",
                 "Invalid session key"
             ]
@@ -152,9 +163,5 @@
                 if status == message:
                     raise LimeSurveyError(method, status)
         else:
-<<<<<<< HEAD
             assert response_type is list
-=======
-            assert response_type is str
->>>>>>> 325b199c
         return response